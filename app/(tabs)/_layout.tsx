import React, { useMemo } from 'react';
import { Tabs } from 'expo-router';
<<<<<<< HEAD
import { Calculator, Ticket, Settings } from 'lucide-react-native';
=======
import { Home, List, Receipt, Workflow, UserSquare2, Settings } from 'lucide-react-native';
>>>>>>> 58ed5ec4
import { Colors } from '@/constants/Colors';
import { View, Platform, ToastAndroid } from 'react-native';
import { useSafeAreaInsets } from 'react-native-safe-area-context';
import { HapticTab } from '@/components/HapticTab';
import { useThemeColor } from '@/hooks/useThemeColor';

// Memoized tab icons to prevent unnecessary re-rendering
<<<<<<< HEAD
const KeypadIcon = React.memo(({ color }: { color: string }) => (
  <Calculator size={24} color={color} />
=======
const HomeIcon = React.memo(({ color }: { color: string }) => <Home size={24} color={color} />);

const ActivityIcon = React.memo(({ color }: { color: string }) => <List size={24} color={color} />);

const SubscriptionIcon = React.memo(({ color }: { color: string }) => (
  <Receipt size={24} color={color} />
));

const AutomationIcon = React.memo(({ color }: { color: string }) => (
  <Workflow size={24} color={color} />
>>>>>>> 58ed5ec4
));

const TicketIcon = React.memo(({ color }: { color: string }) => <Ticket size={24} color={color} />);

const SettingsIcon = React.memo(({ color }: { color: string }) => (
  <Settings size={24} color={color} />
));

// Memoized tab bar background to prevent unnecessary re-rendering
const TabBarBackground = React.memo(() => {
  const backgroundColor = useThemeColor({}, 'background');
  return (
    <View
      style={{
        backgroundColor,
        height: '100%',
        width: '100%',
        position: 'absolute',
      }}
    />
  );
});

export default function TabLayout() {
  const insets = useSafeAreaInsets();
  const tabBarBackgroundColor = useThemeColor({}, 'background');
  const tabBarActiveTintColor = useThemeColor(
    { light: Colors.primary, dark: Colors.almostWhite },
    'text'
  );
  const tabBarInactiveTintColor = useThemeColor(
    { light: Colors.gray600, dark: Colors.unselectedGray },
    'text'
  );

  // Memoize tab options to prevent recreation on every render
  const screenOptions = useMemo(
    () => ({
      tabBarActiveTintColor,
      tabBarInactiveTintColor,
      headerShown: false,
      tabBarStyle: {
        paddingTop: 16,
        alignItems: 'center' as const,
        backgroundColor: tabBarBackgroundColor,
        height: Platform.OS === 'ios' ? 80 : 70,
        borderTopWidth: 0,
        paddingBottom: Platform.OS === 'ios' ? insets.bottom : 16,
        shadowColor: 'transparent',
        elevation: 0,
      },
      tabBarBackground: () => <TabBarBackground />,
      tabBarHideOnKeyboard: true,
      tabBarButton: (props: any) => <HapticTab {...props} />,
      // Preload adjacent tabs for smoother navigation
      lazy: false,
      // Optimize tab transition animation
      animationEnabled: true,
      // Preventing excessive re-renders
      freezeOnBlur: false,
      // Use hardware acceleration where possible
      detachInactiveScreens: false,
    }),
    [insets.bottom, tabBarBackgroundColor, tabBarActiveTintColor, tabBarInactiveTintColor]
  );

  return (
    <Tabs screenOptions={screenOptions}>
      <Tabs.Screen
        name="index"
        options={{
          title: 'Keypad',
          tabBarIcon: ({ color }) => <KeypadIcon color={color} />,
        }}
      />
      <Tabs.Screen
        name="Tickets"
        options={{
          title: 'Tickets',
          tabBarIcon: ({ color }) => <TicketIcon color={color} />,
        }}
      />
      <Tabs.Screen
        name="Settings"
        options={{
          title: 'Settings',
          tabBarIcon: ({ color }) => <SettingsIcon color={color} />,
        }}
      />
      {/* Hide all other screens from tab bar */}
      <Tabs.Screen
<<<<<<< HEAD
        name="Keypad"
        options={{
          href: null,
=======
        name="Automation"
        options={{
          title: 'Automation',
          tabBarIcon: ({ color }) => <AutomationIcon color={color} />,
>>>>>>> 58ed5ec4
        }}
      />
      <Tabs.Screen
        name="OldTickets"
        options={{
          href: null,
        }}
      />
      <Tabs.Screen
        name="ActivityList"
        options={{
          href: null,
        }}
      />
      <Tabs.Screen
        name="Certificates"
        options={{
          href: null,
        }}
      />
      <Tabs.Screen
        name="IdentityList"
        options={{
          href: null,
        }}
      />
      <Tabs.Screen
        name="Subscriptions"
        options={{
          href: null,
        }}
      />
    </Tabs>
  );
}<|MERGE_RESOLUTION|>--- conflicted
+++ resolved
@@ -1,10 +1,6 @@
 import React, { useMemo } from 'react';
 import { Tabs } from 'expo-router';
-<<<<<<< HEAD
-import { Calculator, Ticket, Settings } from 'lucide-react-native';
-=======
-import { Home, List, Receipt, Workflow, UserSquare2, Settings } from 'lucide-react-native';
->>>>>>> 58ed5ec4
+import { Calculator, Ticket, Settings, Workflow } from 'lucide-react-native';
 import { Colors } from '@/constants/Colors';
 import { View, Platform, ToastAndroid } from 'react-native';
 import { useSafeAreaInsets } from 'react-native-safe-area-context';
@@ -12,24 +8,15 @@
 import { useThemeColor } from '@/hooks/useThemeColor';
 
 // Memoized tab icons to prevent unnecessary re-rendering
-<<<<<<< HEAD
 const KeypadIcon = React.memo(({ color }: { color: string }) => (
   <Calculator size={24} color={color} />
-=======
-const HomeIcon = React.memo(({ color }: { color: string }) => <Home size={24} color={color} />);
+));
 
-const ActivityIcon = React.memo(({ color }: { color: string }) => <List size={24} color={color} />);
-
-const SubscriptionIcon = React.memo(({ color }: { color: string }) => (
-  <Receipt size={24} color={color} />
-));
+const TicketIcon = React.memo(({ color }: { color: string }) => <Ticket size={24} color={color} />);
 
 const AutomationIcon = React.memo(({ color }: { color: string }) => (
   <Workflow size={24} color={color} />
->>>>>>> 58ed5ec4
 ));
-
-const TicketIcon = React.memo(({ color }: { color: string }) => <Ticket size={24} color={color} />);
 
 const SettingsIcon = React.memo(({ color }: { color: string }) => (
   <Settings size={24} color={color} />
@@ -110,6 +97,13 @@
         }}
       />
       <Tabs.Screen
+        name="Automation"
+        options={{
+          title: 'Automation',
+          tabBarIcon: ({ color }) => <AutomationIcon color={color} />,
+        }}
+      />
+      <Tabs.Screen
         name="Settings"
         options={{
           title: 'Settings',
@@ -118,16 +112,9 @@
       />
       {/* Hide all other screens from tab bar */}
       <Tabs.Screen
-<<<<<<< HEAD
         name="Keypad"
         options={{
           href: null,
-=======
-        name="Automation"
-        options={{
-          title: 'Automation',
-          tabBarIcon: ({ color }) => <AutomationIcon color={color} />,
->>>>>>> 58ed5ec4
         }}
       />
       <Tabs.Screen

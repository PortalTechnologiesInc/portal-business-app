--- conflicted
+++ resolved
@@ -11,10 +11,15 @@
 import { StatusBar } from "expo-status-bar";
 import { Colors } from "@/constants/Colors";
 import { Asset } from "expo-asset";
-import { getMnemonic, mnemonicEvents, getWalletUrl, walletUrlEvents } from "@/services/SecureStorageService";
+import {
+	getMnemonic,
+	mnemonicEvents,
+	getWalletUrl,
+	walletUrlEvents,
+} from "@/services/SecureStorageService";
 import { Mnemonic } from "portal-app-lib";
 import { getNostrServiceInstance } from "@/services/nostr/NostrService";
-import { SQLiteDatabase, SQLiteProvider } from "expo-sqlite";
+import { type SQLiteDatabase, SQLiteProvider } from "expo-sqlite";
 
 // Prevent splash screen from auto-hiding
 SplashScreen.preventAutoHideAsync();
@@ -27,7 +32,7 @@
 			Asset.loadAsync(require("../assets/images/appLogo.png")),
 			// Add any other assets that need to be preloaded here
 		];
-		
+
 		await Promise.all(assetPromises);
 		console.log("Assets preloaded successfully");
 	} catch (error) {
@@ -67,7 +72,7 @@
 			console.log("Received link:", event.url);
 			router.push({
 				pathname: "/deeplink",
-				params: { url: event.url }
+				params: { url: event.url },
 			});
 		});
 
@@ -78,7 +83,7 @@
 				console.log("Initial link:", initialUrl);
 				router.push({
 					pathname: "/deeplink",
-					params: { url: initialUrl }
+					params: { url: initialUrl },
 				});
 			}
 		};
@@ -199,99 +204,62 @@
 	return (
 		<GestureHandlerRootView style={{ flex: 1, backgroundColor: "#000000" }}>
 			<StatusBar style="light" />
-<<<<<<< HEAD
-            <SQLiteProvider databaseName="portal-app.db" onInit={migrateDbIfNeeded}>
-			  <OnboardingProvider>
-			  	<UserProfileProvider>
-			  		<WalletProvider>
-			  			<PendingRequestsProvider>
-			  				<Stack
-			  					screenOptions={{
-			  						headerShown: false,
-			  						contentStyle: {
-			  							backgroundColor: "#000000",
-			  						},
-			  					}}
-			  				>
-			  					<Stack.Screen name="(tabs)" options={{ headerShown: false }} />
-			  					<Stack.Screen name="index" />
-			  					<Stack.Screen name="onboarding" />
-			  					<Stack.Screen
-			  						name="settings"
-			  						options={{ presentation: "modal" }}
-			  					/>
-			  					<Stack.Screen
-			  						name="wallet"
-			  						options={{ presentation: "modal" }}
-			  					/>
-			  					<Stack.Screen
-			  						name="qr"
-			  						options={{ presentation: "fullScreenModal" }}
-			  					/>
-			  					<Stack.Screen name="subscription" />
-			  				</Stack>
-			  			</PendingRequestsProvider>
-			  		</WalletProvider>
-			  	</UserProfileProvider>
-			  </OnboardingProvider>
-            </SQLiteProvider>
-=======
-			<OnboardingProvider>
-				<UserProfileProvider>
-					<PendingRequestsProvider>
-						<Stack
-							screenOptions={{
-								headerShown: false,
-								contentStyle: {
-									backgroundColor: "#000000",
-								},
-							}}
-						>
-							<Stack.Screen name="(tabs)" options={{ headerShown: false }} />
-							<Stack.Screen name="index" />
-							<Stack.Screen name="onboarding" />
-							<Stack.Screen
-								name="settings"
-								options={{ presentation: "modal" }}
-							/>
-							<Stack.Screen
-								name="wallet"
-								options={{ presentation: "modal" }}
-							/>
-							<Stack.Screen
-								name="qr"
-								options={{ presentation: "fullScreenModal" }}
-							/>
-							<Stack.Screen name="subscription" />
-							<Stack.Screen name="deeplink" />
-						</Stack>
-					</PendingRequestsProvider>
-				</UserProfileProvider>
-			</OnboardingProvider>
->>>>>>> 51f00738
+			<SQLiteProvider databaseName="portal-app.db" onInit={migrateDbIfNeeded}>
+				<OnboardingProvider>
+					<UserProfileProvider>
+						<PendingRequestsProvider>
+							<Stack
+								screenOptions={{
+									headerShown: false,
+									contentStyle: {
+										backgroundColor: "#000000",
+									},
+								}}
+							>
+								<Stack.Screen name="(tabs)" options={{ headerShown: false }} />
+								<Stack.Screen name="index" />
+								<Stack.Screen name="onboarding" />
+								<Stack.Screen
+									name="settings"
+									options={{ presentation: "modal" }}
+								/>
+								<Stack.Screen
+									name="wallet"
+									options={{ presentation: "modal" }}
+								/>
+								<Stack.Screen
+									name="qr"
+									options={{ presentation: "fullScreenModal" }}
+								/>
+								<Stack.Screen name="subscription" />
+							</Stack>
+						</PendingRequestsProvider>
+					</UserProfileProvider>
+				</OnboardingProvider>
+			</SQLiteProvider>
 		</GestureHandlerRootView>
 	);
 
-  async function migrateDbIfNeeded(db: SQLiteDatabase) {
-    const DATABASE_VERSION = 2;
-    let { user_version: currentDbVersion } = await db.getFirstAsync<{ user_version: number }>(
-      'PRAGMA user_version'
-    ) ?? { user_version: 0 };
-
-    if (currentDbVersion >= DATABASE_VERSION) {
-      return;
-    }
-
-    if (currentDbVersion <= 0) {
-      await db.execAsync(`
+	async function migrateDbIfNeeded(db: SQLiteDatabase) {
+		const DATABASE_VERSION = 2;
+		let { user_version: currentDbVersion } = (await db.getFirstAsync<{
+			user_version: number;
+		}>("PRAGMA user_version")) ?? { user_version: 0 };
+
+		if (currentDbVersion >= DATABASE_VERSION) {
+			return;
+		}
+
+		if (currentDbVersion <= 0) {
+			await db.execAsync(`
         PRAGMA journal_mode = 'wal';
       `);
-      currentDbVersion = 1;
-    }
-
-    if (currentDbVersion <= 1) {
-      // Create activities table
-      await db.execAsync(`
+			currentDbVersion = 1;
+		}
+
+		if (currentDbVersion <= 1) {
+			// Create activities table
+			await db.execAsync(`
         CREATE TABLE IF NOT EXISTS activities (
           id TEXT PRIMARY KEY NOT NULL,
           type TEXT NOT NULL CHECK (type IN ('auth', 'pay')), -- Maps to ActivityType enum
@@ -328,9 +296,9 @@
         CREATE INDEX IF NOT EXISTS idx_activities_type ON activities(type);
         CREATE INDEX IF NOT EXISTS idx_subscriptions_next_payment ON subscriptions(next_payment_date);
       `);
-      currentDbVersion = 2;
-    }
-
-    await db.execAsync(`PRAGMA user_version = ${DATABASE_VERSION}`);
-  }
+			currentDbVersion = 2;
+		}
+
+		await db.execAsync(`PRAGMA user_version = ${DATABASE_VERSION}`);
+	}
 }